--- conflicted
+++ resolved
@@ -113,11 +113,8 @@
         'what can i do for you today',
         'how are you',
     ]
-<<<<<<< HEAD
-    inference_results = model.add_punctuation_capitalization(queries, max_seq_length=512)
-=======
+
     inference_results = model.add_punctuation_capitalization(queries, batch_size=len(queries), max_seq_length=512)
->>>>>>> 89a8ea03
 
     for query, result in zip(queries, inference_results):
         logging.info(f'Query : {query}')
