{
  "nbformat": 4,
  "nbformat_minor": 0,
  "metadata": {
    "colab": {
      "name": "Token_Classification_Named_Entity_Recognition.ipynb",
      "provenance": [],
      "private_outputs": true,
      "collapsed_sections": []
    },
    "kernelspec": {
      "name": "python3",
      "display_name": "Python 3"
    },
    "accelerator": "GPU",
    "pycharm": {
      "stem_cell": {
        "cell_type": "raw",
        "source": [],
        "metadata": {
          "collapsed": false
        }
      }
    }
  },
  "cells": [
    {
     "cell_type": "code",
     "execution_count": null,
     "metadata": {},
     "outputs": [],
     "source": [
<<<<<<< HEAD
     "BRANCH = 'r1.2.0'"
=======
     "BRANCH = 'r1.3.0'"
>>>>>>> 6d260c96
     ]
    },
    {
      "cell_type": "code",
      "metadata": {
        "id": "o_0K1lsW1dj9",
        "colab_type": "code",
        "colab": {}
      },
      "source": [
        "\"\"\"\n",
        "You can run either this notebook locally (if you have all the dependencies and a GPU) or on Google Colab.\n",
        "\n",
        "Instructions for setting up Colab are as follows:\n",
        "1. Open a new Python 3 notebook.\n",
        "2. Import this notebook from GitHub (File -> Upload Notebook -> \"GITHUB\" tab -> copy/paste GitHub URL)\n",
        "3. Connect to an instance with a GPU (Runtime -> Change runtime type -> select \"GPU\" for hardware accelerator)\n",
        "4. Run this cell to set up dependencies.\n",
        "\"\"\"\n",
        "# If you're using Google Colab and not running locally, run this cell\n",
        "\n",
        "# install NeMo\n",
<<<<<<< HEAD
        "BRANCH = 'r1.2.0'\n!python -m pip install git+https://github.com/NVIDIA/NeMo.git@$BRANCH#egg=nemo_toolkit[nlp]\n"
=======
        "BRANCH = 'r1.3.0'\n!python -m pip install git+https://github.com/NVIDIA/NeMo.git@$BRANCH#egg=nemo_toolkit[nlp]\n"
>>>>>>> 6d260c96
      ],
      "execution_count": null,
      "outputs": []
    },
    {
      "cell_type": "code",
      "metadata": {
        "pycharm": {
          "name": "#%%\n"
        },
        "id": "pC0slAc0h9zN",
        "colab_type": "code",
        "colab": {}
      },
      "source": [
        "# If you're not using Colab, you might need to upgrade jupyter notebook to avoid the following error:\n",
        "# 'ImportError: IProgress not found. Please update jupyter and ipywidgets.'\n",
        "\n",
        "! pip install ipywidgets\n",
        "! jupyter nbextension enable --py widgetsnbextension\n",
        "\n",
        "# Please restart the kernel after running this cell"
      ],
      "execution_count": null,
      "outputs": []
    },
    {
      "cell_type": "code",
      "metadata": {
        "id": "dzqD2WDFOIN-",
        "colab_type": "code",
        "colab": {}
      },
      "source": [
        "from nemo.collections import nlp as nemo_nlp\n",
        "from nemo.utils.exp_manager import exp_manager\n",
        "\n",
        "import os\n",
        "import wget \n",
        "import torch\n",
        "import pytorch_lightning as pl\n",
        "from omegaconf import OmegaConf"
      ],
      "execution_count": null,
      "outputs": []
    },
    {
      "cell_type": "markdown",
      "metadata": {
        "id": "daYw_Xll2ZR9",
        "colab_type": "text"
      },
      "source": [
        "# Task Description\n",
        "**Named entity recognition (NER)**, also referred to as entity chunking, identification or extraction, is the task of detecting and classifying key information (entities) in text.\n",
        "For example, in a sentence:  `Mary lives in Santa Clara and works at NVIDIA`, we should detect that `Mary` is a person, `Santa Clara` is a location and `NVIDIA` is a company."
      ]
    },
    {
      "cell_type": "markdown",
      "metadata": {
        "id": "ZnuziSwJ1yEB",
        "colab_type": "text"
      },
      "source": [
        "# Dataset\n",
        "\n",
        "In this tutorial we going to use [GMB(Groningen Meaning Bank)](http://www.let.rug.nl/bjerva/gmb/about.php) corpus for entity recognition. \n",
        "\n",
        "GMB is a fairly large corpus with a lot of annotations. Note, that GMB is not completely human annotated and it’s not considered 100% correct. \n",
        "The data is labeled using the [IOB format](https://en.wikipedia.org/wiki/Inside%E2%80%93outside%E2%80%93beginning_(tagging)) (short for inside, outside, beginning). \n",
        "\n",
        "The following classes appear in the dataset:\n",
        "* LOC = Geographical Entity\n",
        "* ORG = Organization\n",
        "* PER = Person\n",
        "* GPE = Geopolitical Entity\n",
        "* TIME = Time indicator\n",
        "* ART = Artifact\n",
        "* EVE = Event\n",
        "* NAT = Natural Phenomenon\n",
        "\n",
        "For this tutorial, classes ART, EVE, and NAT were combined into a MISC class due to small number of examples for these classes.\n",
        "\n",
        "\n"
      ]
    },
    {
      "cell_type": "markdown",
      "metadata": {
        "id": "qzcZ3nb_-SVT",
        "colab_type": "text"
      },
      "source": [
        "# NeMo Token Classification Data Format\n",
        "\n",
        "[TokenClassification Model](https://github.com/NVIDIA/NeMo/blob/stable/nemo/collections/nlp/models/token_classification/token_classification_model.py) in NeMo supports NER and other token level classification tasks, as long as the data follows the format specified below. \n",
        "\n",
        "Token Classification Model requires the data to be split into 2 files: \n",
        "* text.txt and \n",
        "* labels.txt. \n",
        "\n",
        "Each line of the **text.txt** file contains text sequences, where words are separated with spaces, i.e.: \n",
        "[WORD] [SPACE] [WORD] [SPACE] [WORD].\n",
        "\n",
        "The **labels.txt** file contains corresponding labels for each word in text.txt, the labels are separated with spaces, i.e.:\n",
        "[LABEL] [SPACE] [LABEL] [SPACE] [LABEL].\n",
        "\n",
        "Example of a text.txt file:\n",
        "```\n",
        "Jennifer is from New York City .\n",
        "She likes ...\n",
        "...\n",
        "```\n",
        "Corresponding labels.txt file:\n",
        "```\n",
        "B-PER O O B-LOC I-LOC I-LOC O\n",
        "O O ...\n",
        "...\n",
        "```"
      ]
    },
    {
      "cell_type": "markdown",
      "metadata": {
        "id": "VsEmwIPO4L4V",
        "colab_type": "text"
      },
      "source": [
        "To convert an IOB format data to the format required for training, run [examples/nlp/token_classification/data/import_from_iob_format.py](https://github.com/NVIDIA/NeMo/blob/stable/examples/nlp/token_classification/data/import_from_iob_format.py) on your train and dev files, as follows:\n",
        "\n",
        "\n",
        "\n",
        "\n",
        "```\n",
        "python examples/nlp/token_classification/data/import_from_iob_format.py --data_file PATH_TO_IOB_FORMAT_DATAFILE\n",
        "```\n",
        "\n",
        "For this tutorial, we are going to use the preprocessed GMB dataset.\n",
        "\n",
        "\n"
      ]
    },
    {
      "cell_type": "markdown",
      "metadata": {
        "id": "SL58EWkd2ZVb",
        "colab_type": "text"
      },
      "source": [
        "## Download and preprocess the data¶"
      ]
    },
    {
      "cell_type": "code",
      "metadata": {
        "id": "n8HZrDmr12_-",
        "colab_type": "code",
        "colab": {}
      },
      "source": [
        "DATA_DIR = \"DATA_DIR\"\n",
        "WORK_DIR = \"WORK_DIR\"\n",
        "MODEL_CONFIG = \"token_classification_config.yaml\""
      ],
      "execution_count": null,
      "outputs": []
    },
    {
      "cell_type": "code",
      "metadata": {
        "id": "jrx2ZXHrCHb_",
        "colab_type": "code",
        "colab": {}
      },
      "source": [
        "# download preprocessed data\n",
        "os.makedirs(WORK_DIR, exist_ok=True)\n",
        "os.makedirs(DATA_DIR, exist_ok=True)\n",
        "print('Downloading GMB data...')\n",
        "wget.download('https://dldata-public.s3.us-east-2.amazonaws.com/gmb_v_2.2.0_clean.zip', DATA_DIR)"
      ],
      "execution_count": null,
      "outputs": []
    },
    {
      "cell_type": "markdown",
      "metadata": {
        "id": "NhUzIeF0Yg0l",
        "colab_type": "text"
      },
      "source": [
        "Let's extract files from the .zip file:"
      ]
    },
    {
      "cell_type": "code",
      "metadata": {
        "id": "Y01BdjPRW-7B",
        "colab_type": "code",
        "colab": {}
      },
      "source": [
        "! unzip {DATA_DIR}/gmb_v_2.2.0_clean.zip -d {DATA_DIR}\n",
        "DATA_DIR = os.path.join(DATA_DIR, 'gmb_v_2.2.0_clean')"
      ],
      "execution_count": null,
      "outputs": []
    },
    {
      "cell_type": "markdown",
      "metadata": {
        "id": "U8Ty5_S7Ye8h",
        "colab_type": "text"
      },
      "source": [
        "Now, the data folder should contain 4 files:"
      ]
    },
    {
      "cell_type": "markdown",
      "metadata": {
        "id": "L8vsyh3JZH26",
        "colab_type": "text"
      },
      "source": [
        "\n",
        "\n",
        "* labels_dev.txt\n",
        "* labels_train.txt\n",
        "* text_dev.txt\n",
        "* text_train.txt\n"
      ]
    },
    {
      "cell_type": "code",
      "metadata": {
        "id": "qB0oLE4R9EhJ",
        "colab_type": "code",
        "colab": {}
      },
      "source": [
        "! ls -l {DATA_DIR}"
      ],
      "execution_count": null,
      "outputs": []
    },
    {
      "cell_type": "code",
      "metadata": {
        "id": "6UDPgadLN6SG",
        "colab_type": "code",
        "colab": {}
      },
      "source": [
        "# let's take a look at the data \n",
        "print('Text:')\n",
        "! head -n 5 {DATA_DIR}/text_train.txt\n",
        "\n",
        "print('\\nLabels:')\n",
        "! head -n 5 {DATA_DIR}/labels_train.txt"
      ],
      "execution_count": null,
      "outputs": []
    },
    {
      "cell_type": "markdown",
      "metadata": {
        "id": "daludzzL2Jba",
        "colab_type": "text"
      },
      "source": [
        "# Model Configuration"
      ]
    },
    {
      "cell_type": "markdown",
      "metadata": {
        "id": "Tit5kG4Z5SXu",
        "colab_type": "text"
      },
      "source": [
        "# Using an Out-of-the-Box Model\n",
        "\n",
        "To use a pretrained NER model, run:"
      ]
    },
    {
      "cell_type": "code",
      "metadata": {
        "id": "BKe5Jn4u9xng",
        "colab_type": "code",
        "colab": {}
      },
      "source": [
        "# this line will download pre-trained NER model from NVIDIA's NGC cloud and instantiate it for you\n",
        "pretrained_ner_model = nemo_nlp.models.TokenClassificationModel.from_pretrained(model_name=\"ner_en_bert\") "
      ],
      "execution_count": null,
      "outputs": []
    },
    {
      "cell_type": "markdown",
      "metadata": {
        "colab_type": "text",
        "id": "y8SFxPJd-hkH"
      },
      "source": [
        "To see how the model performs, let’s get model's predictions for a few examples:"
      ]
    },
    {
      "cell_type": "code",
      "metadata": {
        "id": "DQhsamclRtxJ",
        "colab_type": "code",
        "colab": {}
      },
      "source": [
        "# define the list of queries for inference\n",
        "queries = [\n",
        "    'we bought four shirts from the nvidia gear store in santa clara.',\n",
        "    'Nvidia is a company.',\n",
        "    'The Adventures of Tom Sawyer by Mark Twain is an 1876 novel about a young boy growing '\n",
        "    + 'up along the Mississippi River.',\n",
        "]\n",
        "results = pretrained_ner_model.add_predictions(queries)\n",
        "\n",
        "for query, result in zip(queries, results):\n",
        "    print()\n",
        "    print(f'Query : {query}')\n",
        "    print(f'Result: {result.strip()}\\n')"
      ],
      "execution_count": null,
      "outputs": []
    },
    {
      "cell_type": "markdown",
      "metadata": {
        "id": "_whKCxfTMo6Y",
        "colab_type": "text"
      },
      "source": [
        "Now, let's take a closer look at the model's configuration and learn to train the model from scratch and finetune the pretrained model.\n",
        "\n",
        "# Model configuration\n",
        "\n",
        "Our Named Entity Recognition model is comprised of the pretrained [BERT](https://arxiv.org/pdf/1810.04805.pdf) model followed by a Token Classification layer.\n",
        "\n",
        "The model is defined in a config file which declares multiple important sections. They are:\n",
        "- **model**: All arguments that are related to the Model - language model, token classifier, optimizer and schedulers, datasets and any other related information\n",
        "\n",
        "- **trainer**: Any argument to be passed to PyTorch Lightning"
      ]
    },
    {
      "cell_type": "code",
      "metadata": {
        "id": "T1gA8PsJ13MJ",
        "colab_type": "code",
        "colab": {}
      },
      "source": [
        "# download the model's configuration file \n",
        "config_dir = WORK_DIR + '/configs/'\n",
        "os.makedirs(config_dir, exist_ok=True)\n",
        "if not os.path.exists(config_dir + MODEL_CONFIG):\n",
        "    print('Downloading config file...')\n",
        "    wget.download(f'https://raw.githubusercontent.com/NVIDIA/NeMo/{BRANCH}/examples/nlp/token_classification/conf/' + MODEL_CONFIG, config_dir)\n",
        "else:\n",
        "    print ('config file is already exists')"
      ],
      "execution_count": null,
      "outputs": []
    },
    {
      "cell_type": "code",
      "metadata": {
        "id": "mX3KmWMvSUQw",
        "colab_type": "code",
        "colab": {}
      },
      "source": [
        "# this line will print the entire config of the model\n",
        "config_path = f'{WORK_DIR}/configs/{MODEL_CONFIG}'\n",
        "print(config_path)\n",
        "config = OmegaConf.load(config_path)\n",
        "print(OmegaConf.to_yaml(config))"
      ],
      "execution_count": null,
      "outputs": []
    },
    {
      "cell_type": "markdown",
      "metadata": {
        "id": "ZCgWzNBkaQLZ",
        "colab_type": "text"
      },
      "source": [
        "# Model Training From Scratch\n",
        "## Setting up Data within the config\n",
        "\n",
        "Among other things, the config file contains dictionaries called dataset, train_ds and validation_ds. These are configurations used to setup the Dataset and DataLoaders of the corresponding config.\n",
        "\n",
        "We assume that both training and evaluation files are located in the same directory, and use the default names mentioned during the data download step. \n",
        "So, to start model training, we simply need to specify `model.dataset.data_dir`, like we are going to do below.\n",
        "\n",
        "Also notice that some config lines, including `model.dataset.data_dir`, have `???` in place of paths, this means that values for these fields are required to be specified by the user.\n",
        "\n",
        "Let's now add the data directory path to the config."
      ]
    },
    {
      "cell_type": "code",
      "metadata": {
        "id": "LQHCJN-ZaoLp",
        "colab_type": "code",
        "colab": {}
      },
      "source": [
        "# in this tutorial train and dev datasets are located in the same folder, so it is enought to add the path of the data directory to the config\n",
        "config.model.dataset.data_dir = DATA_DIR\n",
        "\n",
        "# if you want to use the full dataset, set NUM_SAMPLES to -1\n",
        "NUM_SAMPLES = 1000\n",
        "config.model.train_ds.num_samples = NUM_SAMPLES\n",
        "config.model.validation_ds.num_samples = NUM_SAMPLES"
      ],
      "execution_count": null,
      "outputs": []
    },
    {
      "cell_type": "markdown",
      "metadata": {
        "id": "nB96-3sTc3yk",
        "colab_type": "text"
      },
      "source": [
        "## Building the PyTorch Lightning Trainer\n",
        "\n",
        "NeMo models are primarily PyTorch Lightning modules - and therefore are entirely compatible with the PyTorch Lightning ecosystem.\n",
        "\n",
        "Let's first instantiate a Trainer object"
      ]
    },
    {
      "cell_type": "code",
      "metadata": {
        "id": "1tG4FzZ4Ui60",
        "colab_type": "code",
        "colab": {}
      },
      "source": [
        "print(\"Trainer config - \\n\")\n",
        "print(OmegaConf.to_yaml(config.trainer))"
      ],
      "execution_count": null,
      "outputs": []
    },
    {
      "cell_type": "code",
      "metadata": {
        "id": "knF6QeQQdMrH",
        "colab_type": "code",
        "colab": {}
      },
      "source": [
        "# lets modify some trainer configs\n",
        "# checks if we have GPU available and uses it\n",
        "cuda = 1 if torch.cuda.is_available() else 0\n",
        "config.trainer.gpus = cuda\n",
        "\n",
        "config.trainer.precision = 16 if torch.cuda.is_available() else 32\n",
        "\n",
        "# for mixed precision training, uncomment the line below (precision should be set to 16 and amp_level to O1):\n",
        "# config.trainer.amp_level = O1\n",
        "\n",
        "# remove distributed training flags\n",
        "config.trainer.accelerator = None\n",
        "\n",
        "# setup max number of steps to reduce training time for demonstration purposes of this tutorial\n",
        "config.trainer.max_steps = 32\n",
        "\n",
        "trainer = pl.Trainer(**config.trainer)"
      ],
      "execution_count": null,
      "outputs": []
    },
    {
      "cell_type": "markdown",
      "metadata": {
        "id": "8IlEMdVxdr6p",
        "colab_type": "text"
      },
      "source": [
        "## Setting up a NeMo Experiment¶\n",
        "\n",
        "NeMo has an experiment manager that handles logging and checkpointing for us, so let's use it:"
      ]
    },
    {
      "cell_type": "code",
      "metadata": {
        "id": "8uztqGAmdrYt",
        "colab_type": "code",
        "colab": {}
      },
      "source": [
        "exp_dir = exp_manager(trainer, config.get(\"exp_manager\", None))\n",
        "\n",
        "# the exp_dir provides a path to the current experiment for easy access\n",
        "exp_dir = str(exp_dir)\n",
        "exp_dir"
      ],
      "execution_count": null,
      "outputs": []
    },
    {
      "cell_type": "markdown",
      "metadata": {
        "id": "8tjLhUvL_o7_",
        "colab_type": "text"
      },
      "source": [
        "Before initializing the model, we might want to modify some of the model configs. For example, we might want to modify the pretrained BERT model:"
      ]
    },
    {
      "cell_type": "code",
      "metadata": {
        "id": "Xeuc2i7Y_nP5",
        "colab_type": "code",
        "colab": {}
      },
      "source": [
        "# get the list of supported BERT-like models, for the complete list of HugginFace models, see https://huggingface.co/models\n",
        "print(nemo_nlp.modules.get_pretrained_lm_models_list(include_external=True))\n",
        "\n",
        "# specify BERT-like model, you want to use\n",
        "PRETRAINED_BERT_MODEL = \"bert-base-uncased\""
      ],
      "execution_count": null,
      "outputs": []
    },
    {
      "cell_type": "code",
      "metadata": {
        "id": "RK2xglXyAUOO",
        "colab_type": "code",
        "colab": {}
      },
      "source": [
        "# add the specified above model parameters to the config\n",
        "config.model.language_model.pretrained_model_name = PRETRAINED_BERT_MODEL"
      ],
      "execution_count": null,
      "outputs": []
    },
    {
      "cell_type": "markdown",
      "metadata": {
        "id": "fzNZNAVRjDD-",
        "colab_type": "text"
      },
      "source": [
        "Now, we are ready to initialize our model. During the model initialization call, the dataset and data loaders we'll be prepared for training and evaluation.\n",
        "Also, the pretrained BERT model will be downloaded, note it can take up to a few minutes depending on the size of the chosen BERT model."
      ]
    },
    {
      "cell_type": "code",
      "metadata": {
        "id": "NgsGLydWo-6-",
        "colab_type": "code",
        "colab": {}
      },
      "source": [
        "model_from_scratch = nemo_nlp.models.TokenClassificationModel(cfg=config.model, trainer=trainer)"
      ],
      "execution_count": null,
      "outputs": []
    },
    {
      "cell_type": "markdown",
      "metadata": {
        "id": "kQ592Tx4pzyB",
        "colab_type": "text"
      },
      "source": [
        "## Monitoring training progress\n",
        "Optionally, you can create a Tensorboard visualization to monitor training progress."
      ]
    },
    {
      "cell_type": "code",
      "metadata": {
        "id": "mTJr16_pp0aS",
        "colab_type": "code",
        "colab": {}
      },
      "source": [
        "try:\n",
        "  from google import colab\n",
        "  COLAB_ENV = True\n",
        "except (ImportError, ModuleNotFoundError):\n",
        "  COLAB_ENV = False\n",
        "\n",
        "# Load the TensorBoard notebook extension\n",
        "if COLAB_ENV:\n",
        "  %load_ext tensorboard\n",
        "  %tensorboard --logdir {exp_dir}\n",
        "else:\n",
        "  print(\"To use tensorboard, please use this notebook in a Google Colab environment.\")"
      ],
      "execution_count": null,
      "outputs": []
    },
    {
      "cell_type": "code",
      "metadata": {
        "id": "hUvnSpyjp0Dh",
        "colab_type": "code",
        "colab": {}
      },
      "source": [
        "# start model training\n",
        "trainer.fit(model_from_scratch)"
      ],
      "execution_count": null,
      "outputs": []
    },
    {
      "cell_type": "markdown",
      "metadata": {
        "id": "JxBiIKMlH8yv",
        "colab_type": "text"
      },
      "source": [
        "After training for 5 epochs, with the default config and NUM_SAMPLES = -1 (i.e.all data is used), your model performance should look similar to this: \n",
        "```\n",
        "    label                                                precision    recall       f1           support   \n",
        "    O (label_id: 0)                                         99.14      99.19      99.17     131141\n",
        "    B-GPE (label_id: 1)                                     95.86      94.03      94.93       2362\n",
        "    B-LOC (label_id: 2)                                     83.99      90.31      87.04       5346\n",
        "    B-MISC (label_id: 3)                                    39.82      34.62      37.04        130\n",
        "    B-ORG (label_id: 4)                                     78.33      67.82      72.70       2980\n",
        "    B-PER (label_id: 5)                                     84.36      84.32      84.34       2577\n",
        "    B-TIME (label_id: 6)                                    91.94      91.23      91.58       2975\n",
        "    I-GPE (label_id: 7)                                     88.89      34.78      50.00         23\n",
        "    I-LOC (label_id: 8)                                     77.18      79.13      78.14       1030\n",
        "    I-MISC (label_id: 9)                                    28.57      24.00      26.09         75\n",
        "    I-ORG (label_id: 10)                                    78.67      75.67      77.14       2384\n",
        "    I-PER (label_id: 11)                                    86.69      90.17      88.40       2687\n",
        "    I-TIME (label_id: 12)                                   83.21      83.48      83.34        938\n",
        "    -------------------\n",
        "    micro avg                                               96.95      96.95      96.95     154648\n",
        "    macro avg                                               78.20      72.98      74.61     154648\n",
        "    weighted avg                                            96.92      96.95      96.92     154648\n",
        "```\n",
        "\n"
      ]
    },
    {
      "cell_type": "markdown",
      "metadata": {
        "id": "VPdzJVAgSFaJ",
        "colab_type": "text"
      },
      "source": [
        "# Inference\n",
        "\n",
        "To see how the model performs, we can run generate prediction similar to the way we did it earlier"
      ]
    },
    {
      "cell_type": "markdown",
      "metadata": {
        "id": "QaW0A1OOwefR",
        "colab_type": "text"
      },
      "source": [
        "## Generate Predictions\n",
        "\n",
        "To see how the model performs, we can generate prediction the same way we did it earlier or we can use our model to generate predictions for a dataset from a file, for example, to perform final evaluation or to do error analysis.\n",
        "Below, we are using a subset of dev set, but it could be any text file as long as it follows the data format described above.\n",
        "Labels_file is optional here, and if provided will be used to get metrics."
      ]
    },
    {
      "cell_type": "code",
      "metadata": {
        "id": "92PB0iTqNnW-",
        "colab_type": "code",
        "colab": {}
      },
      "source": [
        "# let's first create a subset of our dev data\n",
        "! head -n 100 {DATA_DIR}/text_dev.txt > {DATA_DIR}/sample_text_dev.txt\n",
        "! head -n 100 {DATA_DIR}/labels_dev.txt > {DATA_DIR}/sample_labels_dev.txt"
      ],
      "execution_count": null,
      "outputs": []
    },
    {
      "cell_type": "markdown",
      "metadata": {
        "id": "vXnx2tKoOohy",
        "colab_type": "text"
      },
      "source": [
        "Now, let's generate predictions for the provided text file.\n",
        "If labels file is also specified, the model will evaluate the predictions and plot confusion matrix. "
      ]
    },
    {
      "cell_type": "code",
      "metadata": {
        "id": "sglcZV1bwsv0",
        "colab_type": "code",
        "colab": {}
      },
      "source": [
        "model_from_scratch.evaluate_from_file(\n",
        "    text_file=os.path.join(DATA_DIR, 'sample_text_dev.txt'),\n",
        "    labels_file=os.path.join(DATA_DIR, 'sample_labels_dev.txt'),\n",
        "    output_dir=exp_dir,\n",
        ")"
      ],
      "execution_count": null,
      "outputs": []
    },
    {
      "cell_type": "markdown",
      "metadata": {
        "id": "ref1qSonGNhP",
        "colab_type": "text"
      },
      "source": [
        "## Training Script\n",
        "\n",
        "If you have NeMo installed locally, you can also train the model with [nlp/token_classification/token_classification_train.py](https://github.com/NVIDIA/NeMo/blob/stable/examples/nlp/token_classification/token_classification_train.py).\n",
        "\n",
        "To run training script, use:\n",
        "\n",
        "`python token_classification_train.py model.dataset.data_dir=PATH_TO_DATA_DIR`\n",
        "\n",
        "# Finetuning model with your data\n",
        "\n",
        "When we were training from scratch, the datasets were prepared for training during the model initialization. When we are using a pretrained NER model, before training, we need to setup training and evaluation data.\n"
      ]
    },
    {
      "cell_type": "code",
      "metadata": {
        "id": "yu9fZc2vPQfw",
        "colab_type": "code",
        "colab": {}
      },
      "source": [
        "# let's reload our pretrained NER model\n",
        "pretrained_ner_model = nemo_nlp.models.TokenClassificationModel.from_pretrained('ner_en_bert')\n",
        "\n",
        "# then we need to setup the data dir to get class weights statistics\n",
        "pretrained_ner_model.update_data_dir(DATA_DIR)\n",
        "\n",
        "# setup train and validation Pytorch DataLoaders\n",
        "pretrained_ner_model.setup_training_data()\n",
        "pretrained_ner_model.setup_validation_data()\n",
        "\n",
        "# then we're setting up loss, use class_balancing='weighted_loss' if you want to add class weights to the CrossEntropyLoss\n",
        "pretrained_ner_model.setup_loss()\n",
        "\n",
        "# and now we can create a PyTorch Lightning trainer and call `fit` again\n",
        "# for this tutorial we are setting fast_dev_run to True, and the trainer will run 1 training batch and 1 validation batch\n",
        "# for actual model training, disable the flag\n",
        "fast_dev_run = True\n",
        "trainer = pl.Trainer(gpus=1, fast_dev_run=fast_dev_run)\n",
        "trainer.fit(pretrained_ner_model)"
      ],
      "execution_count": null,
      "outputs": []
    },
    {
      "source": [
        "# Labeling your own data\n",
        "\n",
        "If you have raw data, NeMo recommends using the Datasaur labeling platform to apply labels to data. Datasaur was designed specifically for labeling text data and supports basic NLP labeling tasks such as Named Entity Recognition and text classification through advanced NLP tasks such as dependency parsing and coreference resolution. You can sign up for Datasaur for free at https://datasaur.ai/sign-up/. Once you upload a file, you can choose from multiple NLP project types and use the Datasaur interface to label the data. After labeling, you can export the labeled data using the conll_2003 format, which integrates directly with NeMo. A video walkthrough can be found here: https://www.youtube.com/watch?v=I9WVmnnSciE.\n"
      ],
      "cell_type": "markdown",
      "metadata": {}
    }
  ]
}<|MERGE_RESOLUTION|>--- conflicted
+++ resolved
@@ -30,11 +30,7 @@
      "metadata": {},
      "outputs": [],
      "source": [
-<<<<<<< HEAD
-     "BRANCH = 'r1.2.0'"
-=======
      "BRANCH = 'r1.3.0'"
->>>>>>> 6d260c96
      ]
     },
     {
@@ -57,11 +53,7 @@
         "# If you're using Google Colab and not running locally, run this cell\n",
         "\n",
         "# install NeMo\n",
-<<<<<<< HEAD
-        "BRANCH = 'r1.2.0'\n!python -m pip install git+https://github.com/NVIDIA/NeMo.git@$BRANCH#egg=nemo_toolkit[nlp]\n"
-=======
         "BRANCH = 'r1.3.0'\n!python -m pip install git+https://github.com/NVIDIA/NeMo.git@$BRANCH#egg=nemo_toolkit[nlp]\n"
->>>>>>> 6d260c96
       ],
       "execution_count": null,
       "outputs": []
