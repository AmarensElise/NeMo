# Copyright (c) 2020, NVIDIA CORPORATION.  All rights reserved.
#
# Licensed under the Apache License, Version 2.0 (the "License");
# you may not use this file except in compliance with the License.
# You may obtain a copy of the License at
#
#     http://www.apache.org/licenses/LICENSE-2.0
#
# Unless required by applicable law or agreed to in writing, software
# distributed under the License is distributed on an "AS IS" BASIS,
# WITHOUT WARRANTIES OR CONDITIONS OF ANY KIND, either express or implied.
# See the License for the specific language governing permissions and
# limitations under the License.

import itertools
import json
import pickle
import random
from multiprocessing import Value
from pathlib import Path
from typing import Dict, List, Optional, Union

import numpy as np
import torch
import torch.distributed as dist
import torch.utils.data as pt_data
from omegaconf import DictConfig, ListConfig, OmegaConf
from pytorch_lightning import Trainer
from pytorch_lightning.utilities import rank_zero_only
from sacrebleu import corpus_bleu

from nemo.collections.common.losses import NLLLoss, SmoothedCrossEntropyLoss
from nemo.collections.common.metrics import GlobalAverageLossMetric
from nemo.collections.common.parts import transformer_weights_init
from nemo.collections.common.tokenizers.chinese_tokenizers import ChineseProcessor
from nemo.collections.common.tokenizers.en_ja_tokenizers import EnJaProcessor
from nemo.collections.common.tokenizers.moses_tokenizers import MosesProcessor
from nemo.collections.nlp.data import TarredTranslationDataset, TranslationDataset
from nemo.collections.nlp.models.enc_dec_nlp_model import EncDecNLPModel
from nemo.collections.nlp.models.machine_translation.mt_enc_dec_config import MTEncDecModelConfig
from nemo.collections.nlp.modules.common import TokenClassifier
from nemo.collections.nlp.modules.common.lm_utils import get_transformer
from nemo.collections.nlp.modules.common.tokenizer_utils import get_nmt_tokenizer
from nemo.collections.nlp.modules.common.transformer import BeamSearchSequenceGenerator, TopKSequenceGenerator
from nemo.core.classes.common import PretrainedModelInfo, typecheck
from nemo.utils import logging, model_utils

__all__ = ['MTEncDecModel']


class MTEncDecModel(EncDecNLPModel):
    """
    Encoder-decoder machine translation model.
    """

    def __init__(self, cfg: MTEncDecModelConfig, trainer: Trainer = None):
        cfg = model_utils.convert_model_config_to_dict_config(cfg)
        # Get global rank and total number of GPU workers for IterableDataset partitioning, if applicable
        # Global_rank and local_rank is set by LightningModule in Lightning 1.2.0

        self.world_size = 1
        if trainer is not None:
            self.world_size = trainer.num_nodes * trainer.num_gpus

        cfg = model_utils.maybe_update_config_version(cfg)

        self.src_language: str = cfg.get("src_language", None)
        self.tgt_language: str = cfg.get("tgt_language", None)

        # Instantiates tokenizers and register to be saved with NeMo Model archive
        # After this call, ther will be self.encoder_tokenizer and self.decoder_tokenizer
        # Which can convert between tokens and token_ids for SRC and TGT languages correspondingly.
        self.setup_enc_dec_tokenizers(
            encoder_tokenizer_library=cfg.encoder_tokenizer.get('library', 'yttm'),
            encoder_tokenizer_model=cfg.encoder_tokenizer.get('tokenizer_model'),
            encoder_bpe_dropout=cfg.encoder_tokenizer.get('bpe_dropout', 0.0),
            encoder_model_name=cfg.encoder.get('model_name') if hasattr(cfg.encoder, 'model_name') else None,
            encoder_r2l=cfg.encoder_tokenizer.get('r2l', False),
            decoder_tokenizer_library=cfg.decoder_tokenizer.get('library', 'yttm'),
            decoder_tokenizer_model=cfg.decoder_tokenizer.tokenizer_model,
            decoder_bpe_dropout=cfg.decoder_tokenizer.get('bpe_dropout', 0.0),
            decoder_model_name=cfg.decoder.get('model_name') if hasattr(cfg.decoder, 'model_name') else None,
            decoder_r2l=cfg.decoder_tokenizer.get('r2l', False)
        )

        # After this call, the model will have  self.source_processor and self.target_processor objects
        self.setup_pre_and_post_processing_utils(source_lang=self.src_language, target_lang=self.tgt_language)

        # TODO: Why is this base constructor call so late in the game?
        super().__init__(cfg=cfg, trainer=trainer)

        # encoder from NeMo, Megatron-LM, or HuggingFace
        encoder_cfg_dict = OmegaConf.to_container(cfg.get('encoder'))
        encoder_cfg_dict['vocab_size'] = self.encoder_vocab_size
        library = encoder_cfg_dict.pop('library', 'nemo')
        model_name = encoder_cfg_dict.pop('model_name', None)
        pretrained = encoder_cfg_dict.pop('pretrained', False)
        self.encoder = get_transformer(
            library=library, model_name=model_name, pretrained=pretrained, config_dict=encoder_cfg_dict, encoder=True,
        )

        # decoder from NeMo, Megatron-LM, or HuggingFace
        decoder_cfg_dict = OmegaConf.to_container(cfg.get('decoder'))
        decoder_cfg_dict['vocab_size'] = self.decoder_vocab_size
        library = decoder_cfg_dict.pop('library', 'nemo')
        model_name = decoder_cfg_dict.pop('model_name', None)
        pretrained = decoder_cfg_dict.pop('pretrained', False)
        decoder_cfg_dict['hidden_size'] = self.encoder.hidden_size
        self.decoder = get_transformer(
            library=library, model_name=model_name, pretrained=pretrained, config_dict=decoder_cfg_dict, encoder=False,
        )

        self.log_softmax = TokenClassifier(
            hidden_size=self.decoder.hidden_size,
            num_classes=self.decoder_vocab_size,
            activation=cfg.head.activation,
            log_softmax=cfg.head.log_softmax,
            dropout=cfg.head.dropout,
            use_transformer_init=cfg.head.use_transformer_init,
        )

        self.beam_search = BeamSearchSequenceGenerator(
            embedding=self.decoder.embedding,
            decoder=self.decoder.decoder,
            log_softmax=self.log_softmax,
            max_sequence_length=self.decoder.max_sequence_length,
            beam_size=cfg.beam_size,
            bos=self.decoder_tokenizer.bos_id,
            pad=self.decoder_tokenizer.pad_id,
            eos=self.decoder_tokenizer.eos_id,
            len_pen=cfg.len_pen,
            max_delta_length=cfg.max_generation_delta,
        )

        # tie weights of embedding and softmax matrices
        self.log_softmax.mlp.layer0.weight = self.decoder.embedding.token_embedding.weight

        # TODO: encoder and decoder with different hidden size?
        std_init_range = 1 / self.encoder.hidden_size ** 0.5

        # initialize weights if not using pretrained encoder/decoder
        if not self._cfg.encoder.get('pretrained', False):
            self.encoder.apply(lambda module: transformer_weights_init(module, std_init_range))

        if not self._cfg.decoder.get('pretrained', False):
            self.decoder.apply(lambda module: transformer_weights_init(module, std_init_range))

        self.log_softmax.apply(lambda module: transformer_weights_init(module, std_init_range))

        self.loss_fn = SmoothedCrossEntropyLoss(
            pad_id=self.decoder_tokenizer.pad_id, label_smoothing=cfg.label_smoothing
        )
        self.eval_loss_fn = NLLLoss(ignore_index=self.decoder_tokenizer.pad_id)

    def filter_predicted_ids(self, ids):
        ids[ids >= self.decoder_tokenizer.vocab_size] = self.decoder_tokenizer.unk_id
        return ids

    @typecheck()
    def forward(self, src, src_mask, tgt, tgt_mask):
        src_hiddens = self.encoder(input_ids=src, encoder_mask=src_mask)
        tgt_hiddens = self.decoder(
            input_ids=tgt, decoder_mask=tgt_mask, encoder_embeddings=src_hiddens, encoder_mask=src_mask
        )
        log_probs = self.log_softmax(hidden_states=tgt_hiddens)
        return log_probs

    def training_step(self, batch, batch_idx):
        """
        Lightning calls this inside the training loop with the data from the training dataloader
        passed in as `batch`.
        """
        # forward pass
        for i in range(len(batch)):
            if batch[i].ndim == 3:
                # Dataset returns already batched data and the first dimension of size 1 added by DataLoader
                # is excess.
                batch[i] = batch[i].squeeze(dim=0)
        src_ids, src_mask, tgt_ids, tgt_mask, labels = batch
        log_probs = self(src_ids, src_mask, tgt_ids, tgt_mask)
        train_loss = self.loss_fn(log_probs=log_probs, labels=labels)
        tensorboard_logs = {
            'train_loss': train_loss,
            'lr': self._optimizer.param_groups[0]['lr'],
        }
        return {'loss': train_loss, 'log': tensorboard_logs}

    def eval_step(self, batch, batch_idx, mode, dataloader_idx=0):
        for i in range(len(batch)):
            if batch[i].ndim == 3:
                # Dataset returns already batched data and the first dimension of size 1 added by DataLoader
                # is excess.
                batch[i] = batch[i].squeeze(dim=0)
        src_ids, src_mask, tgt_ids, tgt_mask, labels = batch
        log_probs = self(src_ids, src_mask, tgt_ids, tgt_mask)
        eval_loss = self.eval_loss_fn(log_probs=log_probs, labels=labels)
        # this will run encoder twice -- TODO: potentially fix
        _, translations = self.batch_translate(src=src_ids, src_mask=src_mask)
        if dataloader_idx == 0:
<<<<<<< HEAD
            getattr(self, f'val_loss')(loss=eval_loss, num_measurements=log_probs.shape[0] * log_probs.shape[1])
        else:
            getattr(self, f'val_loss_{dataloader_idx}')(
=======
            getattr(self, f'{mode}_loss')(loss=eval_loss, num_measurements=log_probs.shape[0] * log_probs.shape[1])
        else:
            getattr(self, f'{mode}_loss_{dataloader_idx}')(
>>>>>>> 7a620849
                loss=eval_loss, num_measurements=log_probs.shape[0] * log_probs.shape[1]
            )
        np_tgt = tgt_ids.detach().cpu().numpy()
        ground_truths = [self.decoder_tokenizer.ids_to_text(tgt) for tgt in np_tgt]
        ground_truths = [self.target_processor.detokenize(tgt.split(' ')) for tgt in ground_truths]
        num_non_pad_tokens = np.not_equal(np_tgt, self.decoder_tokenizer.pad_id).sum().item()
        return {
            'translations': translations,
            'ground_truths': ground_truths,
            'num_non_pad_tokens': num_non_pad_tokens,
        }

    def test_step(self, batch, batch_idx, dataloader_idx=0):
        return self.eval_step(batch, batch_idx, 'test', dataloader_idx)

    @rank_zero_only
    def log_param_stats(self):
        for name, p in self.named_parameters():
            if p.requires_grad:
                self.trainer.logger.experiment.add_histogram(name + '_hist', p, global_step=self.global_step)
                self.trainer.logger.experiment.add_scalars(
                    name,
                    {'mean': p.mean(), 'stddev': p.std(), 'max': p.max(), 'min': p.min()},
                    global_step=self.global_step,
                )

    def validation_step(self, batch, batch_idx, dataloader_idx=0):
        """
        Lightning calls this inside the validation loop with the data from the validation dataloader
        passed in as `batch`.
        """
        return self.eval_step(batch, batch_idx, 'val', dataloader_idx)

    def eval_epoch_end(self, outputs, mode):
        # if user specifies one validation dataloader, then PTL reverts to giving a list of dictionary instead of a list of list of dictionary
        if isinstance(outputs[0], dict):
            outputs = [outputs]
        for dataloader_idx, output in enumerate(outputs):
            if dataloader_idx == 0:
                eval_loss = getattr(self, f'{mode}_loss').compute()
            else:
                eval_loss = getattr(self, f'{mode}_loss_{dataloader_idx}').compute()

            translations = list(itertools.chain(*[x['translations'] for x in output]))
            ground_truths = list(itertools.chain(*[x['ground_truths'] for x in output]))
            assert len(translations) == len(ground_truths)

            # Gather translations and ground truths from all workers
            tr_and_gt = [None for _ in range(self.world_size)]
            # we also need to drop pairs where ground truth is an empty string
            dist.all_gather_object(
                tr_and_gt, [(t, g) for (t, g) in zip(translations, ground_truths) if g.strip() != '']
            )
            if self.global_rank == 0:
                _translations = []
                _ground_truths = []
                for rank in range(0, self.world_size):
                    _translations += [t for (t, g) in tr_and_gt[rank]]
                    _ground_truths += [g for (t, g) in tr_and_gt[rank]]

                if self.tgt_language in ['ja']:
                    sacre_bleu = corpus_bleu(_translations, [_ground_truths], tokenize="ja-mecab")
                elif self.tgt_language in ['zh']:
                    sacre_bleu = corpus_bleu(_translations, [_ground_truths], tokenize="zh")
                else:
                    sacre_bleu = corpus_bleu(_translations, [_ground_truths], tokenize="13a")

                # because the reduction op later is average (over word_size)
                sb_score = sacre_bleu.score * self.world_size

                dataset_name = "Validation" if mode == 'val' else "Test"
                logging.info(
                    f"Dataset name: {dataset_name}, Dataloader index: {dataloader_idx}, Set size: {len(translations)}"
                )
                logging.info(
                    f"Dataset name: {dataset_name}, Dataloader index: {dataloader_idx}, Val Loss = {eval_loss}"
                )
                logging.info(
                    f"Dataset name: {dataset_name}, Dataloader index: {dataloader_idx}, Sacre BLEU = {sb_score / self.world_size}"
                )
                logging.info(
                    f"Dataset name: {dataset_name}, Dataloader index: {dataloader_idx}, Translation Examples:"
                )
                for i in range(0, 3):
                    ind = random.randint(0, len(translations) - 1)
                    logging.info("    " + '\u0332'.join(f"Example {i}:"))
                    logging.info(f"    Prediction:   {translations[ind]}")
                    logging.info(f"    Ground Truth: {ground_truths[ind]}")
            else:
                sb_score = 0.0

            if dataloader_idx == 0:
                self.log(f"{mode}_loss", eval_loss, sync_dist=True)
                self.log(f"{mode}_sacreBLEU", sb_score, sync_dist=True)
                getattr(self, f'{mode}_loss').reset()
            else:
                self.log(f"{mode}_loss_dl_index_{dataloader_idx}", eval_loss, sync_dist=True)
                self.log(f"{mode}_sacreBLEU_dl_index_{dataloader_idx}", sb_score, sync_dist=True)
                getattr(self, f'{mode}_loss_{dataloader_idx}').reset()

    def validation_epoch_end(self, outputs):
        """
        Called at the end of validation to aggregate outputs.
        :param outputs: list of individual outputs of each validation step.
        """
        self.eval_epoch_end(outputs, 'val')

    def test_epoch_end(self, outputs):
        self.eval_epoch_end(outputs, 'test')

    def setup_enc_dec_tokenizers(
        self,
        encoder_tokenizer_library=None,
        encoder_tokenizer_model=None,
        encoder_bpe_dropout=0.0,
        encoder_model_name=None,
        encoder_r2l=False,
        decoder_tokenizer_library=None,
        decoder_tokenizer_model=None,
        decoder_bpe_dropout=0.0,
        decoder_model_name=None,
        decoder_r2l=False
    ):

        supported_tokenizers = ['yttm', 'huggingface', 'sentencepiece']
        if (
            encoder_tokenizer_library not in supported_tokenizers
            or decoder_tokenizer_library not in supported_tokenizers
        ):
            raise NotImplementedError(f"Currently we only support tokenizers in {supported_tokenizers}.")

        self.encoder_tokenizer = get_nmt_tokenizer(
            library=encoder_tokenizer_library,
            tokenizer_model=self.register_artifact("encoder_tokenizer.tokenizer_model", encoder_tokenizer_model),
            bpe_dropout=encoder_bpe_dropout,
            model_name=encoder_model_name,
            vocab_file=None,
            special_tokens=None,
            use_fast=False,
            r2l=encoder_r2l
        )
        self.decoder_tokenizer = get_nmt_tokenizer(
            library=decoder_tokenizer_library,
            tokenizer_model=self.register_artifact("decoder_tokenizer.tokenizer_model", decoder_tokenizer_model),
            bpe_dropout=decoder_bpe_dropout,
            model_name=decoder_model_name,
            vocab_file=None,
            special_tokens=None,
            use_fast=False,
            r2l=decoder_r2l
        )

    def setup_training_data(self, train_data_config: Optional[DictConfig]):
        self._train_dl = self._setup_dataloader_from_config(cfg=train_data_config)

    def setup_multiple_validation_data(self, val_data_config: Union[DictConfig, Dict]):
        self.setup_validation_data(self._cfg.get('validation_ds'))

    def setup_multiple_test_data(self, test_data_config: Union[DictConfig, Dict]):
        self.setup_test_data(self._cfg.get('test_ds'))

    def setup_validation_data(self, val_data_config: Optional[DictConfig]):
        self._validation_dl = self._setup_eval_dataloader_from_config(cfg=val_data_config)
        # instantiate Torchmetric for each val dataloader
        if self._validation_dl is not None:
            for dataloader_idx in range(len(self._validation_dl)):
                if dataloader_idx == 0:
                    setattr(
                        self, f'val_loss', GlobalAverageLossMetric(dist_sync_on_step=False, take_avg_loss=True),
                    )
                else:
                    setattr(
                        self,
                        f'val_loss_{dataloader_idx}',
                        GlobalAverageLossMetric(dist_sync_on_step=False, take_avg_loss=True),
                    )

    def setup_test_data(self, test_data_config: Optional[DictConfig]):
        self._test_dl = self._setup_eval_dataloader_from_config(cfg=test_data_config)
        # instantiate Torchmetric for each test dataloader
        if self._test_dl is not None:
            for dataloader_idx in range(len(self._test_dl)):
                if dataloader_idx == 0:
                    setattr(
                        self, f'test_loss', GlobalAverageLossMetric(dist_sync_on_step=False, take_avg_loss=True),
                    )
                else:
                    setattr(
                        self,
                        f'test_loss_{dataloader_idx}',
                        GlobalAverageLossMetric(dist_sync_on_step=False, take_avg_loss=True),
                    )

    def _setup_dataloader_from_config(self, cfg: DictConfig):
        if cfg.get("load_from_cached_dataset", False):
            logging.info('Loading from cached dataset %s' % (cfg.src_file_name))
            if cfg.src_file_name != cfg.tgt_file_name:
                raise ValueError("src must be equal to target for cached dataset")
            dataset = pickle.load(open(cfg.src_file_name, 'rb'))
            dataset.reverse_lang_direction = cfg.get("reverse_lang_direction", False)
        elif cfg.get("use_tarred_dataset", False):
            if cfg.get("metadata_file") is None:
                raise FileNotFoundError("Trying to use tarred data set but could not find metadata path in config.")
            else:
                metadata_file = cfg.get('metadata_file')
                with open(metadata_file) as metadata_reader:
                    metadata = json.load(metadata_reader)
                if cfg.get('tar_files') is None:
                    tar_files = metadata.get('tar_files')
                    if tar_files is not None:
                        logging.info(f'Loading from tarred dataset {tar_files}')
                    else:
                        raise FileNotFoundError("Could not find tarred dataset in config or metadata.")
                else:
                    tar_files = cfg.get('tar_files')
                    if metadata.get('tar_files') is not None:
                        logging.info(
                            f'Tar file paths found in both cfg and metadata using one in cfg by default - {tar_files}'
                        )

            dataset = TarredTranslationDataset(
                text_tar_filepaths=tar_files,
                metadata_path=metadata_file,
                encoder_tokenizer=self.encoder_tokenizer,
                decoder_tokenizer=self.decoder_tokenizer,
                shuffle_n=cfg.get("tar_shuffle_n", 100),
                shard_strategy=cfg.get("shard_strategy", "scatter"),
                global_rank=self.global_rank,
                world_size=self.world_size,
                reverse_lang_direction=cfg.get("reverse_lang_direction", False),
            )
            return torch.utils.data.DataLoader(
                dataset=dataset,
                batch_size=1,
                num_workers=cfg.get("num_workers", 2),
                pin_memory=cfg.get("pin_memory", False),
                drop_last=cfg.get("drop_last", False),
            )
        else:
            dataset = TranslationDataset(
                dataset_src=str(Path(cfg.src_file_name).expanduser()),
                dataset_tgt=str(Path(cfg.tgt_file_name).expanduser()),
                tokens_in_batch=cfg.tokens_in_batch,
                clean=cfg.get("clean", False),
                max_seq_length=cfg.get("max_seq_length", 512),
                min_seq_length=cfg.get("min_seq_length", 1),
                max_seq_length_diff=cfg.get("max_seq_length_diff", 512),
                max_seq_length_ratio=cfg.get("max_seq_length_ratio", 512),
                cache_ids=cfg.get("cache_ids", False),
                cache_data_per_node=cfg.get("cache_data_per_node", False),
                use_cache=cfg.get("use_cache", False),
                reverse_lang_direction=cfg.get("reverse_lang_direction", False),
            )
            dataset.batchify(self.encoder_tokenizer, self.decoder_tokenizer)
        if cfg.shuffle:
            sampler = pt_data.RandomSampler(dataset)
        else:
            sampler = pt_data.SequentialSampler(dataset)
        return torch.utils.data.DataLoader(
            dataset=dataset,
            batch_size=1,
            sampler=sampler,
            num_workers=cfg.get("num_workers", 2),
            pin_memory=cfg.get("pin_memory", False),
            drop_last=cfg.get("drop_last", False),
        )

    def replace_beam_with_sampling(self, topk=500):
        self.beam_search = TopKSequenceGenerator(
            embedding=self.decoder.embedding,
            decoder=self.decoder.decoder,
            log_softmax=self.log_softmax,
            max_sequence_length=self.beam_search.max_seq_length,
            beam_size=topk,
            bos=self.decoder_tokenizer.bos_id,
            pad=self.decoder_tokenizer.pad_id,
            eos=self.decoder_tokenizer.eos_id,
        )

    def _setup_eval_dataloader_from_config(self, cfg: DictConfig):
        src_file_name = cfg.get('src_file_name')
        tgt_file_name = cfg.get('tgt_file_name')

        if src_file_name is None or tgt_file_name is None:
            raise ValueError(
                'Validation dataloader needs both cfg.src_file_name and cfg.tgt_file_name to not be None.'
            )
        else:
            # convert src_file_name and tgt_file_name to list of strings
            if isinstance(src_file_name, str):
                src_file_list = [src_file_name]
            elif isinstance(src_file_name, ListConfig):
                src_file_list = src_file_name
            else:
                raise ValueError("cfg.src_file_name must be string or list of strings")
            if isinstance(tgt_file_name, str):
                tgt_file_list = [tgt_file_name]
            elif isinstance(tgt_file_name, ListConfig):
                tgt_file_list = tgt_file_name
            else:
                raise ValueError("cfg.tgt_file_name must be string or list of strings")
        if len(src_file_list) != len(tgt_file_list):
            raise ValueError('The same number of filepaths must be passed in for source and target validation.')

        dataloaders = []
        for src_file, tgt_file in zip(src_file_list, tgt_file_list):
            dataset = TranslationDataset(
                dataset_src=str(Path(src_file).expanduser()),
                dataset_tgt=str(Path(tgt_file).expanduser()),
                tokens_in_batch=cfg.tokens_in_batch,
                clean=cfg.get("clean", False),
                max_seq_length=cfg.get("max_seq_length", 512),
                min_seq_length=cfg.get("min_seq_length", 1),
                max_seq_length_diff=cfg.get("max_seq_length_diff", 512),
                max_seq_length_ratio=cfg.get("max_seq_length_ratio", 512),
                cache_ids=cfg.get("cache_ids", False),
                cache_data_per_node=cfg.get("cache_data_per_node", False),
                use_cache=cfg.get("use_cache", False),
                reverse_lang_direction=cfg.get("reverse_lang_direction", False),
            )
            dataset.batchify(self.encoder_tokenizer, self.decoder_tokenizer)

            if cfg.shuffle:
                sampler = pt_data.RandomSampler(dataset)
            else:
                sampler = pt_data.SequentialSampler(dataset)

            dataloader = torch.utils.data.DataLoader(
                dataset=dataset,
                batch_size=1,
                sampler=sampler,
                num_workers=cfg.get("num_workers", 2),
                pin_memory=cfg.get("pin_memory", False),
                drop_last=cfg.get("drop_last", False),
            )
            dataloaders.append(dataloader)

        return dataloaders

    def setup_pre_and_post_processing_utils(self, source_lang, target_lang):
        """
        Creates source and target processor objects for input and output pre/post-processing.
        """
        self.source_processor, self.target_processor = None, None
        if (source_lang == 'en' and target_lang == 'ja') or (source_lang == 'ja' and target_lang == 'en'):
            self.source_processor = EnJaProcessor(source_lang)
            self.target_processor = EnJaProcessor(target_lang)
        else:
            if source_lang == 'zh':
                self.source_processor = ChineseProcessor()
            if target_lang == 'zh':
                self.target_processor = ChineseProcessor()
            if source_lang is not None and source_lang not in ['ja', 'zh']:
                self.source_processor = MosesProcessor(source_lang)
            if target_lang is not None and target_lang not in ['ja', 'zh']:
                self.target_processor = MosesProcessor(target_lang)

    @torch.no_grad()
    def batch_translate(
        self, src: torch.LongTensor, src_mask: torch.LongTensor,
    ):
        """	
        Translates a minibatch of inputs from source language to target language.	
        Args:	
            src: minibatch of inputs in the src language (batch x seq_len)	
            src_mask: mask tensor indicating elements to be ignored (batch x seq_len)	
        Returns:	
            translations: a list strings containing detokenized translations	
            inputs: a list of string containing detokenized inputs	
        """
        mode = self.training
        try:
            self.eval()
            src_hiddens = self.encoder(input_ids=src, encoder_mask=src_mask)
            beam_results = self.beam_search(encoder_hidden_states=src_hiddens, encoder_input_mask=src_mask)
            beam_results = self.filter_predicted_ids(beam_results)

            translations = [self.decoder_tokenizer.ids_to_text(tr) for tr in beam_results.cpu().numpy()]
            inputs = [self.encoder_tokenizer.ids_to_text(inp) for inp in src.cpu().numpy()]
            if self.target_processor is not None:
                translations = [
                    self.target_processor.detokenize(translation.split(' ')) for translation in translations
                ]

            if self.source_processor is not None:
                inputs = [self.source_processor.detokenize(item.split(' ')) for item in inputs]
        finally:
            self.train(mode=mode)
        return inputs, translations

    # TODO: We should drop source/target_lang arguments in favor of using self.src/tgt_language
    @torch.no_grad()
    def translate(self, text: List[str], source_lang: str = None, target_lang: str = None) -> List[str]:
        """
        Translates list of sentences from source language to target language.
        Should be regular text, this method performs its own tokenization/de-tokenization
        Args:
            text: list of strings to translate
            source_lang: if not None, corresponding MosesTokenizer and MosesPunctNormalizer will be run
            target_lang: if not None, corresponding MosesDecokenizer will be run
        Returns:
            list of translated strings
        """
        # __TODO__: This will reset both source and target processors even if you want to reset just one.
        if source_lang is not None or target_lang is not None:
            self.setup_pre_and_post_processing_utils(source_lang, target_lang)

        mode = self.training
        try:
            self.eval()
            inputs = []
            for txt in text:
                if self.source_processor is not None:
                    txt = self.source_processor.normalize(txt)
                    txt = self.source_processor.tokenize(txt)
                ids = self.encoder_tokenizer.text_to_ids(txt)
                ids = [self.encoder_tokenizer.bos_id] + ids + [self.encoder_tokenizer.eos_id]
                inputs.append(ids)
            max_len = max(len(txt) for txt in inputs)
            src_ids_ = np.ones((len(inputs), max_len)) * self.encoder_tokenizer.pad_id
            for i, txt in enumerate(inputs):
                src_ids_[i][: len(txt)] = txt

            src_mask = torch.FloatTensor((src_ids_ != self.encoder_tokenizer.pad_id)).to(self.device)
            src = torch.LongTensor(src_ids_).to(self.device)
            _, translations = self.batch_translate(src, src_mask)
        finally:
            self.train(mode=mode)
        return translations

    @classmethod
    def list_available_models(cls) -> Optional[Dict[str, str]]:
        """
        This method returns a list of pre-trained model which can be instantiated directly from NVIDIA's NGC cloud.

        Returns:
            List of available pre-trained models.
        """
        result = []
        model = PretrainedModelInfo(
            pretrained_model_name="nmt_en_de_transformer12x2",
            location="https://api.ngc.nvidia.com/v2/models/nvidia/nemo/nmt_en_de_transformer12x2/versions/1.0.0rc1/files/nmt_en_de_transformer12x2.nemo",
            description="En->De translation model. See details here: https://ngc.nvidia.com/catalog/models/nvidia:nemo:nmt_en_de_transformer12x2",
        )
        result.append(model)

        model = PretrainedModelInfo(
            pretrained_model_name="nmt_de_en_transformer12x2",
            location="https://api.ngc.nvidia.com/v2/models/nvidia/nemo/nmt_de_en_transformer12x2/versions/1.0.0rc1/files/nmt_de_en_transformer12x2.nemo",
            description="De->En translation model. See details here: https://ngc.nvidia.com/catalog/models/nvidia:nemo:nmt_de_en_transformer12x2",
        )
        result.append(model)

        model = PretrainedModelInfo(
            pretrained_model_name="nmt_en_es_transformer12x2",
            location="https://api.ngc.nvidia.com/v2/models/nvidia/nemo/nmt_en_es_transformer12x2/versions/1.0.0rc1/files/nmt_en_es_transformer12x2.nemo",
            description="En->Es translation model. See details here: https://ngc.nvidia.com/catalog/models/nvidia:nemo:nmt_en_es_transformer12x2",
        )
        result.append(model)

        model = PretrainedModelInfo(
            pretrained_model_name="nmt_es_en_transformer12x2",
            location="https://api.ngc.nvidia.com/v2/models/nvidia/nemo/nmt_es_en_transformer12x2/versions/1.0.0rc1/files/nmt_es_en_transformer12x2.nemo",
            description="Es->En translation model. See details here: https://ngc.nvidia.com/catalog/models/nvidia:nemo:nmt_es_en_transformer12x2",
        )
        result.append(model)

        model = PretrainedModelInfo(
            pretrained_model_name="nmt_en_fr_transformer12x2",
            location="https://api.ngc.nvidia.com/v2/models/nvidia/nemo/nmt_en_fr_transformer12x2/versions/1.0.0rc1/files/nmt_en_fr_transformer12x2.nemo",
            description="En->Fr translation model. See details here: https://ngc.nvidia.com/catalog/models/nvidia:nemo:nmt_en_fr_transformer12x2",
        )
        result.append(model)

        model = PretrainedModelInfo(
            pretrained_model_name="nmt_fr_en_transformer12x2",
            location="https://api.ngc.nvidia.com/v2/models/nvidia/nemo/nmt_fr_en_transformer12x2/versions/1.0.0rc1/files/nmt_fr_en_transformer12x2.nemo",
            description="Fr->En translation model. See details here: https://ngc.nvidia.com/catalog/models/nvidia:nemo:nmt_fr_en_transformer12x2",
        )
        result.append(model)

        model = PretrainedModelInfo(
            pretrained_model_name="nmt_en_ru_transformer6x6",
            location="https://api.ngc.nvidia.com/v2/models/nvidia/nemo/nmt_en_ru_transformer6x6/versions/1.0.0rc1/files/nmt_en_ru_transformer6x6.nemo",
            description="En->Ru translation model. See details here: https://ngc.nvidia.com/catalog/models/nvidia:nemo:nmt_en_ru_transformer6x6",
        )
        result.append(model)

        model = PretrainedModelInfo(
            pretrained_model_name="nmt_ru_en_transformer6x6",
            location="https://api.ngc.nvidia.com/v2/models/nvidia/nemo/nmt_ru_en_transformer6x6/versions/1.0.0rc1/files/nmt_ru_en_transformer6x6.nemo",
            description="Ru->En translation model. See details here: https://ngc.nvidia.com/catalog/models/nvidia:nemo:nmt_ru_en_transformer6x6",
        )
        result.append(model)

        model = PretrainedModelInfo(
            pretrained_model_name="nmt_zh_en_transformer6x6",
            location="https://api.ngc.nvidia.com/v2/models/nvidia/nemo/nmt_zh_en_transformer6x6/versions/1.0.0rc1/files/nmt_zh_en_transformer6x6.nemo",
            description="Zh->En translation model. See details here: https://ngc.nvidia.com/catalog/models/nvidia:nemo:nmt_zh_en_transformer6x6",
        )
        result.append(model)

        model = PretrainedModelInfo(
            pretrained_model_name="nmt_en_zh_transformer6x6",
            location="https://api.ngc.nvidia.com/v2/models/nvidia/nemo/nmt_en_zh_transformer6x6/versions/1.0.0rc1/files/nmt_en_zh_transformer6x6.nemo",
            description="En->Zh translation model. See details here: https://ngc.nvidia.com/catalog/models/nvidia:nemo:nmt_en_zh_transformer6x6",
        )
        result.append(model)

        return result<|MERGE_RESOLUTION|>--- conflicted
+++ resolved
@@ -197,15 +197,9 @@
         # this will run encoder twice -- TODO: potentially fix
         _, translations = self.batch_translate(src=src_ids, src_mask=src_mask)
         if dataloader_idx == 0:
-<<<<<<< HEAD
-            getattr(self, f'val_loss')(loss=eval_loss, num_measurements=log_probs.shape[0] * log_probs.shape[1])
-        else:
-            getattr(self, f'val_loss_{dataloader_idx}')(
-=======
             getattr(self, f'{mode}_loss')(loss=eval_loss, num_measurements=log_probs.shape[0] * log_probs.shape[1])
         else:
             getattr(self, f'{mode}_loss_{dataloader_idx}')(
->>>>>>> 7a620849
                 loss=eval_loss, num_measurements=log_probs.shape[0] * log_probs.shape[1]
             )
         np_tgt = tgt_ids.detach().cpu().numpy()
