--- conflicted
+++ resolved
@@ -573,59 +573,6 @@
                     global_rank=self.global_rank,
                     world_size=self.world_size,
                 )
-<<<<<<< HEAD
-            return torch.utils.data.DataLoader(
-                dataset=dataset,
-                batch_size=1,
-                num_workers=cfg.get("num_workers", 2),
-                pin_memory=cfg.get("pin_memory", False),
-                drop_last=cfg.get("drop_last", False),
-            )
-        else:
-            if not self.multilingual:
-                src_file_list = [cfg.src_file_name]
-                tgt_file_list = [cfg.tgt_file_name]
-            else:
-                src_file_list = cfg.src_file_name
-                tgt_file_list = cfg.tgt_file_name
-
-            if len(src_file_list) != len(tgt_file_list):
-                raise ValueError(
-                    'The same number of filepaths must be passed in for source and target while training multilingual.'
-                )
-
-            datasets = []
-            for idx, src_file in enumerate(src_file_list):
-                dataset = TranslationDataset(
-                    dataset_src=str(Path(src_file).expanduser()),
-                    dataset_tgt=str(Path(tgt_file_list[idx]).expanduser()),
-                    tokens_in_batch=cfg.tokens_in_batch,
-                    clean=cfg.get("clean", False),
-                    max_seq_length=cfg.get("max_seq_length", 512),
-                    min_seq_length=cfg.get("min_seq_length", 1),
-                    max_seq_length_diff=cfg.get("max_seq_length_diff", 512),
-                    max_seq_length_ratio=cfg.get("max_seq_length_ratio", 512),
-                    cache_ids=cfg.get("cache_ids", False),
-                    cache_data_per_node=cfg.get("cache_data_per_node", False),
-                    use_cache=cfg.get("use_cache", False),
-                    reverse_lang_direction=cfg.get("reverse_lang_direction", False),
-                    prepend_id=self.multilingual_ids[idx],
-                )
-                dataset.batchify(self.encoder_tokenizer, self.decoder_tokenizer)
-                datasets.append(dataset)
-
-            if self.multilingual:
-                dataset = ConcatDataset(
-                    datasets=datasets,
-                    shuffle=cfg.get('shuffle'),
-                    sampling_technique=cfg.get('concat_sampling_technique'),
-                    sampling_temperature=cfg.get('concat_sampling_temperature'),
-                    sampling_probabilities=cfg.get('concat_sampling_probabilities'),
-                    global_rank=self.global_rank,
-                    world_size=self.world_size,
-                )
-=======
->>>>>>> 783fbb72
                 return torch.utils.data.DataLoader(
                     dataset=dataset,
                     batch_size=1,
