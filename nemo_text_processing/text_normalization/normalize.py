--- conflicted
+++ resolved
@@ -64,11 +64,6 @@
         if lang == 'en' and deterministic:
             from nemo_text_processing.text_normalization.en.taggers.tokenize_and_classify import ClassifyFst
             from nemo_text_processing.text_normalization.en.verbalizers.verbalize_final import VerbalizeFinalFst
-        elif lang == 'en_small':
-            from nemo_text_processing.text_normalization.en.taggers_small.tokenize_and_classify import (
-                ClassifyFstSmall as ClassifyFst,
-            )
-            from nemo_text_processing.text_normalization.en.verbalizers_small.verbalize_final import VerbalizeFinalFst
         elif lang == 'en' and not deterministic:
             from nemo_text_processing.text_normalization.en.taggers.tokenize_and_classify_with_audio import ClassifyFst
             from nemo_text_processing.text_normalization.en.verbalizers.verbalize_final import VerbalizeFinalFst
@@ -85,7 +80,6 @@
             overwrite_cache=overwrite_cache,
             whitelist=whitelist,
         )
-        print(f"tagger: {type(self.tagger)} -- {self.tagger.fst.num_states()} num states")
         self.verbalizer = VerbalizeFinalFst(deterministic=deterministic)
         self.parser = TokenParser()
         self.lang = lang
@@ -273,7 +267,7 @@
 def parse_args():
     parser = ArgumentParser()
     parser.add_argument("input_string", help="input string", type=str)
-    parser.add_argument("--language", help="language", choices=["en", "en_small"], default="en", type=str)
+    parser.add_argument("--language", help="language", choices=["en"], default="en", type=str)
     parser.add_argument(
         "--input_case", help="input capitalization", choices=["lower_cased", "cased"], default="cased", type=str
     )
@@ -297,14 +291,9 @@
 
 if __name__ == "__main__":
     args = parse_args()
-<<<<<<< HEAD
-    normalizer = Normalizer(
-        lang=args.language, input_case=args.input_case, cache_dir=args.cache_dir, overwrite_cache=args.overwrite_cache
-=======
     whitelist = os.path.abspath(args.whitelist) if args.whitelist else None
     normalizer = Normalizer(
         input_case=args.input_case, cache_dir=args.cache_dir, overwrite_cache=args.overwrite_cache, whitelist=whitelist
->>>>>>> 5f5a9a0a
     )
     print(
         normalizer.normalize(
