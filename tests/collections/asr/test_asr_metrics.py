--- conflicted
+++ resolved
@@ -27,10 +27,8 @@
 from nemo.collections.asr.metrics.wer import WER, word_error_rate
 from nemo.collections.asr.metrics.wer_bpe import WERBPE
 from nemo.collections.asr.parts.utils.rnnt_utils import Hypothesis
-<<<<<<< HEAD
+from nemo.collections.common.tokenizers import CharTokenizer
 from ..common.torchmetrics_utils import MetricTester
-=======
-from nemo.collections.common.tokenizers import CharTokenizer
 
 
 def build_char_tokenizer_with_vocabulary(vocabulary: List[str]) -> CharTokenizer:
@@ -39,7 +37,6 @@
     # For some reason `WERBPE` takes vocabulary size of inner tokenizer. Mock inner tokenizer.
     setattr(char_tokenizer, "tokenizer", Mock(vocab_size=char_tokenizer.vocab_size))
     return char_tokenizer
->>>>>>> 25c61f2e
 
 
 class TestWordErrorRate:
@@ -188,22 +185,6 @@
         assert isinstance(hyp, Hypothesis)
         assert hyp.length == 3
 
-<<<<<<< HEAD
-
-class TestWERs(MetricTester):
-    @pytest.mark.parametrize("ddp", [False, True])
-    @pytest.mark.parametrize("dist_sync_on_step", [False, True])
-    def test_wer_class(self, ddp, dist_sync_on_step, preds, target):
-        self.run_class_metric_test(
-            ddp=ddp,
-            preds=preds,
-            target=target,
-            metric_class=WER,
-            sk_metric=partial(_sk_accuracy, subset_accuracy=subset_accuracy),
-            dist_sync_on_step=dist_sync_on_step,
-            metric_args={"threshold": THRESHOLD, "subset_accuracy": subset_accuracy},
-        )
-=======
     def decode_token_to_str_with_vocabulary_mock(self, ids):
         return ''.join([self.vocabulary[id_] for id_ in ids])
 
@@ -272,4 +253,18 @@
                     )
                     < 1e-6
                 )
->>>>>>> 25c61f2e
+
+
+class TestWERs(MetricTester):
+    @pytest.mark.parametrize("ddp", [False, True])
+    @pytest.mark.parametrize("dist_sync_on_step", [False, True])
+    def test_wer_class(self, ddp, dist_sync_on_step, preds, target):
+        self.run_class_metric_test(
+            ddp=ddp,
+            preds=preds,
+            target=target,
+            metric_class=WER,
+            sk_metric=partial(_sk_accuracy, subset_accuracy=subset_accuracy),
+            dist_sync_on_step=dist_sync_on_step,
+            metric_args={"threshold": THRESHOLD, "subset_accuracy": subset_accuracy},
+        )